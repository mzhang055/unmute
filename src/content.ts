--- conflicted
+++ resolved
@@ -163,8 +163,6 @@
     }
   }
 
-<<<<<<< HEAD
-=======
   private setupSpeechRecognition(): void {
     // Check if speech recognition is supported
     const SpeechRecognition = (window as any).SpeechRecognition || (window as any).webkitSpeechRecognition;
@@ -410,7 +408,6 @@
       setTimeout(() => indicator.remove(), 300);
     }
   }
->>>>>>> 2174a83f
 
   private log(message: string, ...args: unknown[]): void {
     console.log(`[Unmute Content Script] ${message}`, ...args);
